<<<<<<< HEAD
/**
 * Send to Home Assistant - Background Script
 * 
 * Service worker that handles:
 * - Context menu integration
 * - Extension updates checking
 * - Communication with popup
 * - Direct sending via extension icon
 */

// Import utilities
importScripts('utils.js');

// --- Context Menu Integration ---

/**
 * Initialize context menus when extension is installed or updated
 */
chrome.runtime.onInstalled.addListener(() => {
  chrome.contextMenus.removeAll(() => {
    // Parent menu
    chrome.contextMenus.create({
      id: 'send-to-ha-parent',
      title: 'Send to Home Assistant',
      contexts: ['page', 'selection', 'link'],
    });
    // Default sub-option
    chrome.contextMenus.create({
      id: 'send-to-ha-default',
      parentId: 'send-to-ha-parent',
      title: 'Default',
      contexts: ['page', 'selection', 'link'],
    });
    // Future sub-options can be added here
  });
});

/**
 * Handle context menu clicks
 */
chrome.contextMenus.onClicked.addListener((info, tab) => {
  if (!tab || !tab.id) {
    return;
  }

  if (info.menuItemId === 'send-to-ha-default') {
    handleContextMenuSend(info, tab);
  }
  // Future sub-options can be handled here
});

/**
 * Handle sending from context menu
 * @param {object} info - Context menu info
 * @param {object} tab - Tab information
 */
function handleContextMenuSend(info, tab) {
  // Validate and process favicon URL
  let faviconUrl = tab.favIconUrl || chrome.runtime.getURL('icon-256.png');
  
  // Check for problematic favicon URLs that could cause issues
  if (tab.favIconUrl) {
    try {
      const url = new URL(tab.favIconUrl);
      if (url.protocol === 'file:' || 
          url.hostname === '' || 
          url.hostname === 'localhost' ||
          url.hostname.endsWith('.local') ||
          url.href.includes('404') ||
          url.href.includes('nonexistent')) {
        // These could cause issues, use extension icon instead
        faviconUrl = chrome.runtime.getURL('icon-256.png');
      }
    } catch (error) {
      // Invalid URL, fallback to extension icon
      faviconUrl = chrome.runtime.getURL('icon-256.png');
    }
  }

  // Prepare message payload
  const payload = {
    title: tab.title,
    url: info.linkUrl || info.pageUrl || tab.url,
    favicon: faviconUrl,
    selected: info.selectionText || '',
    timestamp: new Date().toISOString(),
    user_agent: navigator.userAgent,
  };

  chrome.storage.sync.get(['haHost', 'ssl', 'webhookId', 'userName', 'deviceName'], (result) => {
    const { haHost, ssl = true, webhookId, userName, deviceName } = result;

    if (!haHost || !webhookId) {
      chrome.runtime.openOptionsPage();
      ExtensionUtils.createNotification(
        'Please set your Home Assistant hostname and webhook ID in the extension options.',
        'send-to-ha-status',
        'icon-256.png',
      );
      return;
    }

    try {
      const webhookUrl = ExtensionUtils.createWebhookUrl(haHost, ssl, webhookId);

      // Compose data with optional user fields
      const data = {
        ...payload,
        user: userName || '',
        device: deviceName || '',
      };

      sendToWebhook(webhookUrl, data)
        .then(() => {
          ExtensionUtils.createNotification('Sent successfully!', 'send-to-ha-status', 'icon-256.png');
        })
        .catch((error) => {
          console.error('Context menu send failed:', error);
          ExtensionUtils.createNotification('Failed to send.', 'send-to-ha-status', 'icon-256.png');
        });
    } catch (error) {
      console.error('Invalid webhook configuration:', error);
      ExtensionUtils.createNotification(
        'Invalid configuration. Please check your settings.',
        'send-to-ha-status',
        'icon-256.png',
      );
    }
  });
}

// --- Extension update check (GitHub releases) ---

/**
 * Check for extension updates from GitHub releases
 * Respects user preference for update checking
 */
function checkForUpdate() {
  const now = Date.now();
  const { UPDATE_CHECK_KEY, UPDATE_INFO_KEY, UPDATE_CHECK_INTERVAL } = 
    ExtensionUtils.EXTENSION_CONFIG;
  
  chrome.storage.local.get(['updateCheckEnabled', UPDATE_CHECK_KEY, UPDATE_INFO_KEY], (data) => {
    if (data.updateCheckEnabled === false) {
      // User disabled update checks - clean up stored data
      chrome.storage.local.remove([UPDATE_INFO_KEY, UPDATE_CHECK_KEY]);
      return;
    }
    
    const lastCheck = data[UPDATE_CHECK_KEY] || 0;
    
    // Only check if 24 hours have passed and we don't have cached info
    if (now - lastCheck < UPDATE_CHECK_INTERVAL && data[UPDATE_INFO_KEY]) {
      return;
    }
    
    fetchLatestRelease()
      .then((info) => {
        chrome.storage.local.set({
          [UPDATE_CHECK_KEY]: now,
          [UPDATE_INFO_KEY]: info,
        });
      })
      .catch((error) => {
        console.error('Update check failed:', error);
        // On error, clear update info
        chrome.storage.local.remove([UPDATE_INFO_KEY]);
      });
  });
}

/**
 * Fetch the latest release information from GitHub
 * @returns {Promise<object>} Release information
 */
async function fetchLatestRelease() {
  const { GITHUB_RELEASES_API } = ExtensionUtils.EXTENSION_CONFIG;
  const response = await fetch(GITHUB_RELEASES_API);
  if (!response.ok) {
    throw new Error(`GitHub API returned ${response.status}`);
  }
  
  const release = await response.json();
  const currentVersion = chrome.runtime.getManifest().version;
  
  let latest = release.tag_name || release.name || '';
  if (latest.startsWith('v')) {
    latest = latest.slice(1);
  }
  
  const isNewer = ExtensionUtils.compareVersions(latest, currentVersion) > 0;
  
  return {
    isNewer,
    latest,
    html_url: release.html_url,
    body: release.body || '',
    checkedAt: Date.now(),
  };
}

// Initialize update check on startup
checkForUpdate();
if (chrome.runtime.onStartup) {
  chrome.runtime.onStartup.addListener(checkForUpdate);
}
// --- Popup Communication & Direct Sending ---

/**
 * Store the last send status for popup communication
 */
let lastSendStatus = null;

/**
 * Handle messages from popup
 */
chrome.runtime.onMessage.addListener((msg, _sender, sendResponse) => {
  if (msg && msg.popupOpened) {
    sendResponse(lastSendStatus || { status: 'pending' });
  }
});

/**
 * Handle extension icon clicks (direct sending)
 */
chrome.action.onClicked.addListener(async(tab) => {
  // Check for restricted pages
  if (!tab || !tab.id || ExtensionUtils.isRestrictedPage(tab.url)) {
    const errorMessage = 'Cannot send from browser internal pages.';
    ExtensionUtils.createNotification(errorMessage, 'send-to-ha-status', 'icon-256.png');
    lastSendStatus = { status: 'error', error: errorMessage };
    return;
  }

  try {
    await handleDirectSend(tab);
  } catch (error) {
    console.error('Direct send failed:', error);
    const errorMessage = `Failed to send: ${ExtensionUtils.escapeHTML(error.message)}`;
    ExtensionUtils.createNotification(errorMessage, 'send-to-ha-status', 'icon-256.png');
    lastSendStatus = { status: 'error', error: error.message };
  }
});

/**
 * Handle direct sending from extension icon
 * @param {object} tab - The active tab
 */
async function handleDirectSend(tab) {
  const config = await getStorageConfig();

  if (!config.haHost || !config.webhookId) {
    const errorMessage = 'Please set your Home Assistant hostname and webhook ID in the extension options.';
    chrome.runtime.openOptionsPage();
    ExtensionUtils.createNotification(errorMessage, 'send-to-ha-status', 'icon-256.png');
    lastSendStatus = { status: 'error', error: 'No webhook host or ID set.' };
    return;
  }

  const webhookUrl = ExtensionUtils.createWebhookUrl(config.haHost, config.ssl, config.webhookId);

  // Get page information from the tab
  const results = await chrome.scripting.executeScript({
    target: { tabId: tab.id },
    func: ExtensionUtils.createPageInfo,
  });

  if (!results || !results[0] || !results[0].result) {
    throw new Error('Could not get page info.');
  }

  const pageInfo = results[0].result;

  // Add user and device information
  if (config.userName) {
    pageInfo.user = config.userName;
  }
  if (config.deviceName) {
    pageInfo.device = config.deviceName;
  }

  const notifId = 'send-to-ha-status';
  ExtensionUtils.createNotification('Sending to Home Assistant...', notifId, 'icon-256.png');

  try {
    await sendToWebhook(webhookUrl, pageInfo);

    ExtensionUtils.updateNotification(notifId, 'Sent to Home Assistant!', 'icon-256.png');
    lastSendStatus = { status: 'sent' };

    // Inject in-page alert as fallback
    await injectPageAlert(tab.id, 'Link sent to Home Assistant!');
  } catch (error) {
    ExtensionUtils.updateNotification(
      notifId,
      `Error: ${ExtensionUtils.escapeHTML(error.message)}`,
      'icon-256.png',
    );
    lastSendStatus = { status: 'error', error: error.message };

    // Inject in-page alert as fallback
    await injectPageAlert(
      tab.id,
      `Error sending to Home Assistant: ${ExtensionUtils.escapeHTML(error.message)}`,
    );
  }
}

/**
 * Get configuration from storage with defaults
 * @returns {Promise<object>} Configuration object
 */
function getStorageConfig() {
  return new Promise((resolve) => {
    chrome.storage.sync.get(['haHost', 'ssl', 'webhookId', 'userName', 'deviceName'], (result) => {
      resolve({
        haHost: result.haHost,
        ssl: typeof result.ssl === 'boolean' ? result.ssl : true,
        webhookId: result.webhookId,
        userName: result.userName,
        deviceName: result.deviceName,
      });
    });
  });
}

/**
 * Send data to webhook with proper error handling
 * @param {string} webhookUrl - The webhook URL
 * @param {object} data - Data to send
 * @returns {Promise<Response>}
 */
async function sendToWebhook(webhookUrl, data) {
  const response = await fetch(webhookUrl, {
    method: 'POST',
    headers: { 'Content-Type': 'application/json' },
    body: JSON.stringify(data),
  });

  if (!response.ok) {
    throw new Error(`HTTP ${response.status}: ${response.statusText}`);
  }

  return response;
}


/**
 * Inject in-page alert for user feedback
 * @param {number} tabId - Tab ID
 * @param {string} message - Alert message
 */
async function injectPageAlert(tabId, message) {
  try {
    await chrome.scripting.executeScript({
      target: { tabId },
      files: ['inpage-alert.js'],
    });
    
    chrome.tabs.sendMessage(tabId, { 
      type: 'show-ha-alert', 
      text: message, 
    });
  } catch (error) {
    console.error('Failed to inject page alert:', error);
    // Silently fail - notification is primary feedback method
  }
}
=======
/**
 * Send to Home Assistant - Background Script
 * 
 * Service worker that handles:
 * - Context menu integration
 * - Extension updates checking
 * - Communication with popup
 * - Direct sending via extension icon
 */

// Import utilities
importScripts('utils.js');

// --- Context Menu Integration ---

/**
 * Initialize context menus when extension is installed or updated
 */
chrome.runtime.onInstalled.addListener(() => {
  chrome.contextMenus.removeAll(() => {
    // Parent menu
    chrome.contextMenus.create({
      id: 'send-to-ha-parent',
      title: 'Send to Home Assistant',
      contexts: ['page', 'selection', 'link'],
    });
    // Default sub-option
    chrome.contextMenus.create({
      id: 'send-to-ha-default',
      parentId: 'send-to-ha-parent',
      title: 'Default',
      contexts: ['page', 'selection', 'link'],
    });
    // Future sub-options can be added here
  });
});

/**
 * Handle context menu clicks
 */
chrome.contextMenus.onClicked.addListener(async(info, tab) => {
  if (!tab || !tab.id) {
    return;
  }

  // Check for restricted pages first
  if (ExtensionUtils.isRestrictedPage(tab.url)) {
    const errorMessage = 'This extension cannot send data from browser internal pages (settings, extensions, etc.). Please navigate to a regular website and try again.';
    ExtensionUtils.createNotification(errorMessage, 'send-to-ha-status', 'icon-256.png');
    return;
  }

  if (info.menuItemId === 'send-to-ha-default') {
    await handleContextMenuSend(info, tab);
  }
  // Future sub-options can be handled here
});

/**
 * Handle sending from context menu
 * @param {object} info - Context menu info
 * @param {object} tab - Tab information
 */
async function handleContextMenuSend(info, tab) {
  await ExtensionUtils.sendToHomeAssistant({
    tab,
    contextInfo: info,
  });
}

// --- Extension update check (GitHub releases) ---

/**
 * Check for extension updates from GitHub releases
 * Respects user preference for update checking
 */
function checkForUpdate() {
  const now = Date.now();
  const { UPDATE_CHECK_KEY, UPDATE_INFO_KEY, UPDATE_CHECK_INTERVAL } = 
    ExtensionUtils.EXTENSION_CONFIG;
  
  chrome.storage.local.get(['updateCheckEnabled', UPDATE_CHECK_KEY, UPDATE_INFO_KEY], (data) => {
    if (data.updateCheckEnabled === false) {
      // User disabled update checks - clean up stored data
      chrome.storage.local.remove([UPDATE_INFO_KEY, UPDATE_CHECK_KEY]);
      return;
    }
    
    const lastCheck = data[UPDATE_CHECK_KEY] || 0;
    
    // Only check if 24 hours have passed and we don't have cached info
    if (now - lastCheck < UPDATE_CHECK_INTERVAL && data[UPDATE_INFO_KEY]) {
      return;
    }
    
    fetchLatestRelease()
      .then((info) => {
        chrome.storage.local.set({
          [UPDATE_CHECK_KEY]: now,
          [UPDATE_INFO_KEY]: info,
        });
      })
      .catch((error) => {
        console.error('Update check failed:', error);
        // On error, clear update info
        chrome.storage.local.remove([UPDATE_INFO_KEY]);
      });
  });
}

/**
 * Fetch the latest release information from GitHub
 * @returns {Promise<object>} Release information
 */
async function fetchLatestRelease() {
  const { GITHUB_RELEASES_API } = ExtensionUtils.EXTENSION_CONFIG;
  const response = await fetch(GITHUB_RELEASES_API);
  if (!response.ok) {
    throw new Error(`GitHub API returned ${response.status}`);
  }
  
  const release = await response.json();
  const currentVersion = chrome.runtime.getManifest().version;
  
  let latest = release.tag_name || release.name || '';
  if (latest.startsWith('v')) {
    latest = latest.slice(1);
  }
  
  const isNewer = ExtensionUtils.compareVersions(latest, currentVersion) > 0;
  
  return {
    isNewer,
    latest,
    html_url: release.html_url,
    body: release.body || '',
    checkedAt: Date.now(),
  };
}

// Initialize update check on startup
checkForUpdate();
if (chrome.runtime.onStartup) {
  chrome.runtime.onStartup.addListener(checkForUpdate);
}
// --- Popup Communication & Direct Sending ---

/**
 * Store the last send status for popup communication
 */
let lastSendStatus = null;

/**
 * Handle messages from popup
 */
chrome.runtime.onMessage.addListener((msg, _sender, sendResponse) => {
  if (msg && msg.popupOpened) {
    sendResponse(lastSendStatus || { status: 'pending' });
  }
});

/**
 * Handle extension icon clicks (direct sending)
 */
chrome.action.onClicked.addListener(async(tab) => {
  // Check for restricted pages
  if (!tab || !tab.id || ExtensionUtils.isRestrictedPage(tab.url)) {
    const errorMessage = 'This extension cannot send data from browser internal pages (settings, extensions, etc.). Please navigate to a regular website and try again.';
    ExtensionUtils.createNotification(errorMessage, 'send-to-ha-status', 'icon-256.png');
    lastSendStatus = { status: 'error', error: errorMessage };
    return;
  }

  try {
    await handleDirectSend(tab);
  } catch (error) {
    console.error('Direct send failed:', error);
    const errorMessage = `Failed to send: ${ExtensionUtils.escapeHTML(error.message)}`;
    ExtensionUtils.createNotification(errorMessage, 'send-to-ha-status', 'icon-256.png');
    lastSendStatus = { status: 'error', error: error.message };
  }
});

/**
 * Handle direct sending from extension icon
 * @param {object} tab - The active tab
 */
async function handleDirectSend(tab) {
  const result = await ExtensionUtils.sendToHomeAssistant({
    tab,
    onSuccess: async(_pageInfo) => {
      lastSendStatus = { status: 'sent' };
      // Inject in-page alert as fallback
      await injectPageAlert(tab.id, 'Link sent to Home Assistant!');
    },
    onError: async(error) => {
      lastSendStatus = { status: 'error', error: error.message };
      // Inject in-page alert as fallback
      await injectPageAlert(
        tab.id,
        `Error sending to Home Assistant: ${ExtensionUtils.escapeHTML(error.message)}`,
      );
    },
  });

  return result;
}

/**
 * Inject in-page alert for user feedback
 * @param {number} tabId - Tab ID
 * @param {string} message - Alert message
 */
async function injectPageAlert(tabId, message) {
  try {
    await chrome.scripting.executeScript({
      target: { tabId },
      files: ['inpage-alert.js'],
    });
    
    chrome.tabs.sendMessage(tabId, { 
      type: 'show-ha-alert', 
      text: message, 
    });
  } catch (error) {
    console.error('Failed to inject page alert:', error);
    // Silently fail - notification is primary feedback method
  }
}
>>>>>>> 9daf2058
<|MERGE_RESOLUTION|>--- conflicted
+++ resolved
@@ -1,600 +1,229 @@
-<<<<<<< HEAD
-/**
- * Send to Home Assistant - Background Script
- * 
- * Service worker that handles:
- * - Context menu integration
- * - Extension updates checking
- * - Communication with popup
- * - Direct sending via extension icon
- */
-
-// Import utilities
-importScripts('utils.js');
-
-// --- Context Menu Integration ---
-
-/**
- * Initialize context menus when extension is installed or updated
- */
-chrome.runtime.onInstalled.addListener(() => {
-  chrome.contextMenus.removeAll(() => {
-    // Parent menu
-    chrome.contextMenus.create({
-      id: 'send-to-ha-parent',
-      title: 'Send to Home Assistant',
-      contexts: ['page', 'selection', 'link'],
-    });
-    // Default sub-option
-    chrome.contextMenus.create({
-      id: 'send-to-ha-default',
-      parentId: 'send-to-ha-parent',
-      title: 'Default',
-      contexts: ['page', 'selection', 'link'],
-    });
-    // Future sub-options can be added here
-  });
-});
-
-/**
- * Handle context menu clicks
- */
-chrome.contextMenus.onClicked.addListener((info, tab) => {
-  if (!tab || !tab.id) {
-    return;
-  }
-
-  if (info.menuItemId === 'send-to-ha-default') {
-    handleContextMenuSend(info, tab);
-  }
-  // Future sub-options can be handled here
-});
-
-/**
- * Handle sending from context menu
- * @param {object} info - Context menu info
- * @param {object} tab - Tab information
- */
-function handleContextMenuSend(info, tab) {
-  // Validate and process favicon URL
-  let faviconUrl = tab.favIconUrl || chrome.runtime.getURL('icon-256.png');
-  
-  // Check for problematic favicon URLs that could cause issues
-  if (tab.favIconUrl) {
-    try {
-      const url = new URL(tab.favIconUrl);
-      if (url.protocol === 'file:' || 
-          url.hostname === '' || 
-          url.hostname === 'localhost' ||
-          url.hostname.endsWith('.local') ||
-          url.href.includes('404') ||
-          url.href.includes('nonexistent')) {
-        // These could cause issues, use extension icon instead
-        faviconUrl = chrome.runtime.getURL('icon-256.png');
-      }
-    } catch (error) {
-      // Invalid URL, fallback to extension icon
-      faviconUrl = chrome.runtime.getURL('icon-256.png');
-    }
-  }
-
-  // Prepare message payload
-  const payload = {
-    title: tab.title,
-    url: info.linkUrl || info.pageUrl || tab.url,
-    favicon: faviconUrl,
-    selected: info.selectionText || '',
-    timestamp: new Date().toISOString(),
-    user_agent: navigator.userAgent,
-  };
-
-  chrome.storage.sync.get(['haHost', 'ssl', 'webhookId', 'userName', 'deviceName'], (result) => {
-    const { haHost, ssl = true, webhookId, userName, deviceName } = result;
-
-    if (!haHost || !webhookId) {
-      chrome.runtime.openOptionsPage();
-      ExtensionUtils.createNotification(
-        'Please set your Home Assistant hostname and webhook ID in the extension options.',
-        'send-to-ha-status',
-        'icon-256.png',
-      );
-      return;
-    }
-
-    try {
-      const webhookUrl = ExtensionUtils.createWebhookUrl(haHost, ssl, webhookId);
-
-      // Compose data with optional user fields
-      const data = {
-        ...payload,
-        user: userName || '',
-        device: deviceName || '',
-      };
-
-      sendToWebhook(webhookUrl, data)
-        .then(() => {
-          ExtensionUtils.createNotification('Sent successfully!', 'send-to-ha-status', 'icon-256.png');
-        })
-        .catch((error) => {
-          console.error('Context menu send failed:', error);
-          ExtensionUtils.createNotification('Failed to send.', 'send-to-ha-status', 'icon-256.png');
-        });
-    } catch (error) {
-      console.error('Invalid webhook configuration:', error);
-      ExtensionUtils.createNotification(
-        'Invalid configuration. Please check your settings.',
-        'send-to-ha-status',
-        'icon-256.png',
-      );
-    }
-  });
-}
-
-// --- Extension update check (GitHub releases) ---
-
-/**
- * Check for extension updates from GitHub releases
- * Respects user preference for update checking
- */
-function checkForUpdate() {
-  const now = Date.now();
-  const { UPDATE_CHECK_KEY, UPDATE_INFO_KEY, UPDATE_CHECK_INTERVAL } = 
-    ExtensionUtils.EXTENSION_CONFIG;
-  
-  chrome.storage.local.get(['updateCheckEnabled', UPDATE_CHECK_KEY, UPDATE_INFO_KEY], (data) => {
-    if (data.updateCheckEnabled === false) {
-      // User disabled update checks - clean up stored data
-      chrome.storage.local.remove([UPDATE_INFO_KEY, UPDATE_CHECK_KEY]);
-      return;
-    }
-    
-    const lastCheck = data[UPDATE_CHECK_KEY] || 0;
-    
-    // Only check if 24 hours have passed and we don't have cached info
-    if (now - lastCheck < UPDATE_CHECK_INTERVAL && data[UPDATE_INFO_KEY]) {
-      return;
-    }
-    
-    fetchLatestRelease()
-      .then((info) => {
-        chrome.storage.local.set({
-          [UPDATE_CHECK_KEY]: now,
-          [UPDATE_INFO_KEY]: info,
-        });
-      })
-      .catch((error) => {
-        console.error('Update check failed:', error);
-        // On error, clear update info
-        chrome.storage.local.remove([UPDATE_INFO_KEY]);
-      });
-  });
-}
-
-/**
- * Fetch the latest release information from GitHub
- * @returns {Promise<object>} Release information
- */
-async function fetchLatestRelease() {
-  const { GITHUB_RELEASES_API } = ExtensionUtils.EXTENSION_CONFIG;
-  const response = await fetch(GITHUB_RELEASES_API);
-  if (!response.ok) {
-    throw new Error(`GitHub API returned ${response.status}`);
-  }
-  
-  const release = await response.json();
-  const currentVersion = chrome.runtime.getManifest().version;
-  
-  let latest = release.tag_name || release.name || '';
-  if (latest.startsWith('v')) {
-    latest = latest.slice(1);
-  }
-  
-  const isNewer = ExtensionUtils.compareVersions(latest, currentVersion) > 0;
-  
-  return {
-    isNewer,
-    latest,
-    html_url: release.html_url,
-    body: release.body || '',
-    checkedAt: Date.now(),
-  };
-}
-
-// Initialize update check on startup
-checkForUpdate();
-if (chrome.runtime.onStartup) {
-  chrome.runtime.onStartup.addListener(checkForUpdate);
-}
-// --- Popup Communication & Direct Sending ---
-
-/**
- * Store the last send status for popup communication
- */
-let lastSendStatus = null;
-
-/**
- * Handle messages from popup
- */
-chrome.runtime.onMessage.addListener((msg, _sender, sendResponse) => {
-  if (msg && msg.popupOpened) {
-    sendResponse(lastSendStatus || { status: 'pending' });
-  }
-});
-
-/**
- * Handle extension icon clicks (direct sending)
- */
-chrome.action.onClicked.addListener(async(tab) => {
-  // Check for restricted pages
-  if (!tab || !tab.id || ExtensionUtils.isRestrictedPage(tab.url)) {
-    const errorMessage = 'Cannot send from browser internal pages.';
-    ExtensionUtils.createNotification(errorMessage, 'send-to-ha-status', 'icon-256.png');
-    lastSendStatus = { status: 'error', error: errorMessage };
-    return;
-  }
-
-  try {
-    await handleDirectSend(tab);
-  } catch (error) {
-    console.error('Direct send failed:', error);
-    const errorMessage = `Failed to send: ${ExtensionUtils.escapeHTML(error.message)}`;
-    ExtensionUtils.createNotification(errorMessage, 'send-to-ha-status', 'icon-256.png');
-    lastSendStatus = { status: 'error', error: error.message };
-  }
-});
-
-/**
- * Handle direct sending from extension icon
- * @param {object} tab - The active tab
- */
-async function handleDirectSend(tab) {
-  const config = await getStorageConfig();
-
-  if (!config.haHost || !config.webhookId) {
-    const errorMessage = 'Please set your Home Assistant hostname and webhook ID in the extension options.';
-    chrome.runtime.openOptionsPage();
-    ExtensionUtils.createNotification(errorMessage, 'send-to-ha-status', 'icon-256.png');
-    lastSendStatus = { status: 'error', error: 'No webhook host or ID set.' };
-    return;
-  }
-
-  const webhookUrl = ExtensionUtils.createWebhookUrl(config.haHost, config.ssl, config.webhookId);
-
-  // Get page information from the tab
-  const results = await chrome.scripting.executeScript({
-    target: { tabId: tab.id },
-    func: ExtensionUtils.createPageInfo,
-  });
-
-  if (!results || !results[0] || !results[0].result) {
-    throw new Error('Could not get page info.');
-  }
-
-  const pageInfo = results[0].result;
-
-  // Add user and device information
-  if (config.userName) {
-    pageInfo.user = config.userName;
-  }
-  if (config.deviceName) {
-    pageInfo.device = config.deviceName;
-  }
-
-  const notifId = 'send-to-ha-status';
-  ExtensionUtils.createNotification('Sending to Home Assistant...', notifId, 'icon-256.png');
-
-  try {
-    await sendToWebhook(webhookUrl, pageInfo);
-
-    ExtensionUtils.updateNotification(notifId, 'Sent to Home Assistant!', 'icon-256.png');
-    lastSendStatus = { status: 'sent' };
-
-    // Inject in-page alert as fallback
-    await injectPageAlert(tab.id, 'Link sent to Home Assistant!');
-  } catch (error) {
-    ExtensionUtils.updateNotification(
-      notifId,
-      `Error: ${ExtensionUtils.escapeHTML(error.message)}`,
-      'icon-256.png',
-    );
-    lastSendStatus = { status: 'error', error: error.message };
-
-    // Inject in-page alert as fallback
-    await injectPageAlert(
-      tab.id,
-      `Error sending to Home Assistant: ${ExtensionUtils.escapeHTML(error.message)}`,
-    );
-  }
-}
-
-/**
- * Get configuration from storage with defaults
- * @returns {Promise<object>} Configuration object
- */
-function getStorageConfig() {
-  return new Promise((resolve) => {
-    chrome.storage.sync.get(['haHost', 'ssl', 'webhookId', 'userName', 'deviceName'], (result) => {
-      resolve({
-        haHost: result.haHost,
-        ssl: typeof result.ssl === 'boolean' ? result.ssl : true,
-        webhookId: result.webhookId,
-        userName: result.userName,
-        deviceName: result.deviceName,
-      });
-    });
-  });
-}
-
-/**
- * Send data to webhook with proper error handling
- * @param {string} webhookUrl - The webhook URL
- * @param {object} data - Data to send
- * @returns {Promise<Response>}
- */
-async function sendToWebhook(webhookUrl, data) {
-  const response = await fetch(webhookUrl, {
-    method: 'POST',
-    headers: { 'Content-Type': 'application/json' },
-    body: JSON.stringify(data),
-  });
-
-  if (!response.ok) {
-    throw new Error(`HTTP ${response.status}: ${response.statusText}`);
-  }
-
-  return response;
-}
-
-
-/**
- * Inject in-page alert for user feedback
- * @param {number} tabId - Tab ID
- * @param {string} message - Alert message
- */
-async function injectPageAlert(tabId, message) {
-  try {
-    await chrome.scripting.executeScript({
-      target: { tabId },
-      files: ['inpage-alert.js'],
-    });
-    
-    chrome.tabs.sendMessage(tabId, { 
-      type: 'show-ha-alert', 
-      text: message, 
-    });
-  } catch (error) {
-    console.error('Failed to inject page alert:', error);
-    // Silently fail - notification is primary feedback method
-  }
-}
-=======
-/**
- * Send to Home Assistant - Background Script
- * 
- * Service worker that handles:
- * - Context menu integration
- * - Extension updates checking
- * - Communication with popup
- * - Direct sending via extension icon
- */
-
-// Import utilities
-importScripts('utils.js');
-
-// --- Context Menu Integration ---
-
-/**
- * Initialize context menus when extension is installed or updated
- */
-chrome.runtime.onInstalled.addListener(() => {
-  chrome.contextMenus.removeAll(() => {
-    // Parent menu
-    chrome.contextMenus.create({
-      id: 'send-to-ha-parent',
-      title: 'Send to Home Assistant',
-      contexts: ['page', 'selection', 'link'],
-    });
-    // Default sub-option
-    chrome.contextMenus.create({
-      id: 'send-to-ha-default',
-      parentId: 'send-to-ha-parent',
-      title: 'Default',
-      contexts: ['page', 'selection', 'link'],
-    });
-    // Future sub-options can be added here
-  });
-});
-
-/**
- * Handle context menu clicks
- */
-chrome.contextMenus.onClicked.addListener(async(info, tab) => {
-  if (!tab || !tab.id) {
-    return;
-  }
-
-  // Check for restricted pages first
-  if (ExtensionUtils.isRestrictedPage(tab.url)) {
-    const errorMessage = 'This extension cannot send data from browser internal pages (settings, extensions, etc.). Please navigate to a regular website and try again.';
-    ExtensionUtils.createNotification(errorMessage, 'send-to-ha-status', 'icon-256.png');
-    return;
-  }
-
-  if (info.menuItemId === 'send-to-ha-default') {
-    await handleContextMenuSend(info, tab);
-  }
-  // Future sub-options can be handled here
-});
-
-/**
- * Handle sending from context menu
- * @param {object} info - Context menu info
- * @param {object} tab - Tab information
- */
-async function handleContextMenuSend(info, tab) {
-  await ExtensionUtils.sendToHomeAssistant({
-    tab,
-    contextInfo: info,
-  });
-}
-
-// --- Extension update check (GitHub releases) ---
-
-/**
- * Check for extension updates from GitHub releases
- * Respects user preference for update checking
- */
-function checkForUpdate() {
-  const now = Date.now();
-  const { UPDATE_CHECK_KEY, UPDATE_INFO_KEY, UPDATE_CHECK_INTERVAL } = 
-    ExtensionUtils.EXTENSION_CONFIG;
-  
-  chrome.storage.local.get(['updateCheckEnabled', UPDATE_CHECK_KEY, UPDATE_INFO_KEY], (data) => {
-    if (data.updateCheckEnabled === false) {
-      // User disabled update checks - clean up stored data
-      chrome.storage.local.remove([UPDATE_INFO_KEY, UPDATE_CHECK_KEY]);
-      return;
-    }
-    
-    const lastCheck = data[UPDATE_CHECK_KEY] || 0;
-    
-    // Only check if 24 hours have passed and we don't have cached info
-    if (now - lastCheck < UPDATE_CHECK_INTERVAL && data[UPDATE_INFO_KEY]) {
-      return;
-    }
-    
-    fetchLatestRelease()
-      .then((info) => {
-        chrome.storage.local.set({
-          [UPDATE_CHECK_KEY]: now,
-          [UPDATE_INFO_KEY]: info,
-        });
-      })
-      .catch((error) => {
-        console.error('Update check failed:', error);
-        // On error, clear update info
-        chrome.storage.local.remove([UPDATE_INFO_KEY]);
-      });
-  });
-}
-
-/**
- * Fetch the latest release information from GitHub
- * @returns {Promise<object>} Release information
- */
-async function fetchLatestRelease() {
-  const { GITHUB_RELEASES_API } = ExtensionUtils.EXTENSION_CONFIG;
-  const response = await fetch(GITHUB_RELEASES_API);
-  if (!response.ok) {
-    throw new Error(`GitHub API returned ${response.status}`);
-  }
-  
-  const release = await response.json();
-  const currentVersion = chrome.runtime.getManifest().version;
-  
-  let latest = release.tag_name || release.name || '';
-  if (latest.startsWith('v')) {
-    latest = latest.slice(1);
-  }
-  
-  const isNewer = ExtensionUtils.compareVersions(latest, currentVersion) > 0;
-  
-  return {
-    isNewer,
-    latest,
-    html_url: release.html_url,
-    body: release.body || '',
-    checkedAt: Date.now(),
-  };
-}
-
-// Initialize update check on startup
-checkForUpdate();
-if (chrome.runtime.onStartup) {
-  chrome.runtime.onStartup.addListener(checkForUpdate);
-}
-// --- Popup Communication & Direct Sending ---
-
-/**
- * Store the last send status for popup communication
- */
-let lastSendStatus = null;
-
-/**
- * Handle messages from popup
- */
-chrome.runtime.onMessage.addListener((msg, _sender, sendResponse) => {
-  if (msg && msg.popupOpened) {
-    sendResponse(lastSendStatus || { status: 'pending' });
-  }
-});
-
-/**
- * Handle extension icon clicks (direct sending)
- */
-chrome.action.onClicked.addListener(async(tab) => {
-  // Check for restricted pages
-  if (!tab || !tab.id || ExtensionUtils.isRestrictedPage(tab.url)) {
-    const errorMessage = 'This extension cannot send data from browser internal pages (settings, extensions, etc.). Please navigate to a regular website and try again.';
-    ExtensionUtils.createNotification(errorMessage, 'send-to-ha-status', 'icon-256.png');
-    lastSendStatus = { status: 'error', error: errorMessage };
-    return;
-  }
-
-  try {
-    await handleDirectSend(tab);
-  } catch (error) {
-    console.error('Direct send failed:', error);
-    const errorMessage = `Failed to send: ${ExtensionUtils.escapeHTML(error.message)}`;
-    ExtensionUtils.createNotification(errorMessage, 'send-to-ha-status', 'icon-256.png');
-    lastSendStatus = { status: 'error', error: error.message };
-  }
-});
-
-/**
- * Handle direct sending from extension icon
- * @param {object} tab - The active tab
- */
-async function handleDirectSend(tab) {
-  const result = await ExtensionUtils.sendToHomeAssistant({
-    tab,
-    onSuccess: async(_pageInfo) => {
-      lastSendStatus = { status: 'sent' };
-      // Inject in-page alert as fallback
-      await injectPageAlert(tab.id, 'Link sent to Home Assistant!');
-    },
-    onError: async(error) => {
-      lastSendStatus = { status: 'error', error: error.message };
-      // Inject in-page alert as fallback
-      await injectPageAlert(
-        tab.id,
-        `Error sending to Home Assistant: ${ExtensionUtils.escapeHTML(error.message)}`,
-      );
-    },
-  });
-
-  return result;
-}
-
-/**
- * Inject in-page alert for user feedback
- * @param {number} tabId - Tab ID
- * @param {string} message - Alert message
- */
-async function injectPageAlert(tabId, message) {
-  try {
-    await chrome.scripting.executeScript({
-      target: { tabId },
-      files: ['inpage-alert.js'],
-    });
-    
-    chrome.tabs.sendMessage(tabId, { 
-      type: 'show-ha-alert', 
-      text: message, 
-    });
-  } catch (error) {
-    console.error('Failed to inject page alert:', error);
-    // Silently fail - notification is primary feedback method
-  }
-}
->>>>>>> 9daf2058
+/**
+ * Send to Home Assistant - Background Script
+ * 
+ * Service worker that handles:
+ * - Context menu integration
+ * - Extension updates checking
+ * - Communication with popup
+ * - Direct sending via extension icon
+ */
+
+// Import utilities
+importScripts('utils.js');
+
+// --- Context Menu Integration ---
+
+/**
+ * Initialize context menus when extension is installed or updated
+ */
+chrome.runtime.onInstalled.addListener(() => {
+  chrome.contextMenus.removeAll(() => {
+    // Parent menu
+    chrome.contextMenus.create({
+      id: 'send-to-ha-parent',
+      title: 'Send to Home Assistant',
+      contexts: ['page', 'selection', 'link'],
+    });
+    // Default sub-option
+    chrome.contextMenus.create({
+      id: 'send-to-ha-default',
+      parentId: 'send-to-ha-parent',
+      title: 'Default',
+      contexts: ['page', 'selection', 'link'],
+    });
+    // Future sub-options can be added here
+  });
+});
+
+/**
+ * Handle context menu clicks
+ */
+chrome.contextMenus.onClicked.addListener(async(info, tab) => {
+  if (!tab || !tab.id) {
+    return;
+  }
+
+  // Check for restricted pages first
+  if (ExtensionUtils.isRestrictedPage(tab.url)) {
+    const errorMessage = 'This extension cannot send data from browser internal pages (settings, extensions, etc.). Please navigate to a regular website and try again.';
+    ExtensionUtils.createNotification(errorMessage, 'send-to-ha-status', 'icon-256.png');
+    return;
+  }
+
+  if (info.menuItemId === 'send-to-ha-default') {
+    await handleContextMenuSend(info, tab);
+  }
+  // Future sub-options can be handled here
+});
+
+/**
+ * Handle sending from context menu
+ * @param {object} info - Context menu info
+ * @param {object} tab - Tab information
+ */
+async function handleContextMenuSend(info, tab) {
+  await ExtensionUtils.sendToHomeAssistant({
+    tab,
+    contextInfo: info,
+  });
+}
+
+// --- Extension update check (GitHub releases) ---
+
+/**
+ * Check for extension updates from GitHub releases
+ * Respects user preference for update checking
+ */
+function checkForUpdate() {
+  const now = Date.now();
+  const { UPDATE_CHECK_KEY, UPDATE_INFO_KEY, UPDATE_CHECK_INTERVAL } = 
+    ExtensionUtils.EXTENSION_CONFIG;
+  
+  chrome.storage.local.get(['updateCheckEnabled', UPDATE_CHECK_KEY, UPDATE_INFO_KEY], (data) => {
+    if (data.updateCheckEnabled === false) {
+      // User disabled update checks - clean up stored data
+      chrome.storage.local.remove([UPDATE_INFO_KEY, UPDATE_CHECK_KEY]);
+      return;
+    }
+    
+    const lastCheck = data[UPDATE_CHECK_KEY] || 0;
+    
+    // Only check if 24 hours have passed and we don't have cached info
+    if (now - lastCheck < UPDATE_CHECK_INTERVAL && data[UPDATE_INFO_KEY]) {
+      return;
+    }
+    
+    fetchLatestRelease()
+      .then((info) => {
+        chrome.storage.local.set({
+          [UPDATE_CHECK_KEY]: now,
+          [UPDATE_INFO_KEY]: info,
+        });
+      })
+      .catch((error) => {
+        console.error('Update check failed:', error);
+        // On error, clear update info
+        chrome.storage.local.remove([UPDATE_INFO_KEY]);
+      });
+  });
+}
+
+/**
+ * Fetch the latest release information from GitHub
+ * @returns {Promise<object>} Release information
+ */
+async function fetchLatestRelease() {
+  const { GITHUB_RELEASES_API } = ExtensionUtils.EXTENSION_CONFIG;
+  const response = await fetch(GITHUB_RELEASES_API);
+  if (!response.ok) {
+    throw new Error(`GitHub API returned ${response.status}`);
+  }
+  
+  const release = await response.json();
+  const currentVersion = chrome.runtime.getManifest().version;
+  
+  let latest = release.tag_name || release.name || '';
+  if (latest.startsWith('v')) {
+    latest = latest.slice(1);
+  }
+  
+  const isNewer = ExtensionUtils.compareVersions(latest, currentVersion) > 0;
+  
+  return {
+    isNewer,
+    latest,
+    html_url: release.html_url,
+    body: release.body || '',
+    checkedAt: Date.now(),
+  };
+}
+
+// Initialize update check on startup
+checkForUpdate();
+if (chrome.runtime.onStartup) {
+  chrome.runtime.onStartup.addListener(checkForUpdate);
+}
+// --- Popup Communication & Direct Sending ---
+
+/**
+ * Store the last send status for popup communication
+ */
+let lastSendStatus = null;
+
+/**
+ * Handle messages from popup
+ */
+chrome.runtime.onMessage.addListener((msg, _sender, sendResponse) => {
+  if (msg && msg.popupOpened) {
+    sendResponse(lastSendStatus || { status: 'pending' });
+  }
+});
+
+/**
+ * Handle extension icon clicks (direct sending)
+ */
+chrome.action.onClicked.addListener(async(tab) => {
+  // Check for restricted pages
+  if (!tab || !tab.id || ExtensionUtils.isRestrictedPage(tab.url)) {
+    const errorMessage = 'This extension cannot send data from browser internal pages (settings, extensions, etc.). Please navigate to a regular website and try again.';
+    ExtensionUtils.createNotification(errorMessage, 'send-to-ha-status', 'icon-256.png');
+    lastSendStatus = { status: 'error', error: errorMessage };
+    return;
+  }
+
+  try {
+    await handleDirectSend(tab);
+  } catch (error) {
+    console.error('Direct send failed:', error);
+    const errorMessage = `Failed to send: ${ExtensionUtils.escapeHTML(error.message)}`;
+    ExtensionUtils.createNotification(errorMessage, 'send-to-ha-status', 'icon-256.png');
+    lastSendStatus = { status: 'error', error: error.message };
+  }
+});
+
+/**
+ * Handle direct sending from extension icon
+ * @param {object} tab - The active tab
+ */
+async function handleDirectSend(tab) {
+  const result = await ExtensionUtils.sendToHomeAssistant({
+    tab,
+    onSuccess: async(_pageInfo) => {
+      lastSendStatus = { status: 'sent' };
+      // Inject in-page alert as fallback
+      await injectPageAlert(tab.id, 'Link sent to Home Assistant!');
+    },
+    onError: async(error) => {
+      lastSendStatus = { status: 'error', error: error.message };
+      // Inject in-page alert as fallback
+      await injectPageAlert(
+        tab.id,
+        `Error sending to Home Assistant: ${ExtensionUtils.escapeHTML(error.message)}`,
+      );
+    },
+  });
+
+  return result;
+}
+
+/**
+ * Inject in-page alert for user feedback
+ * @param {number} tabId - Tab ID
+ * @param {string} message - Alert message
+ */
+async function injectPageAlert(tabId, message) {
+  try {
+    await chrome.scripting.executeScript({
+      target: { tabId },
+      files: ['inpage-alert.js'],
+    });
+    
+    chrome.tabs.sendMessage(tabId, { 
+      type: 'show-ha-alert', 
+      text: message, 
+    });
+  } catch (error) {
+    console.error('Failed to inject page alert:', error);
+    // Silently fail - notification is primary feedback method
+  }
+}