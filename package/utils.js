/**
 * Shared utility functions for Send to Home Assistant extension
 * 
 * This module contains common functions used across different parts of the extension
 * to eliminate code duplication and improve maintainability.
 */

/**
 * Extension configuration and constants
 */
const EXTENSION_CONFIG = {
  UPDATE_CHECK_KEY: 'lastUpdateCheck',
  UPDATE_INFO_KEY: 'updateInfo',
  GITHUB_RELEASES_API: 'https://api.github.com/repos/JOHLC/Send-to-Home-Assistant/releases/latest',
  UPDATE_CHECK_INTERVAL: 86400000, // 24 hours in milliseconds
  POPUP_AUTO_CLOSE_DELAY: 15000, // 15 seconds
  COPY_FEEDBACK_DELAY: 1500, // 1.5 seconds
  STATUS_CLEAR_DELAY: 2000, // 2 seconds
};

/**
 * Notification configuration
 */
const NOTIFICATION_CONFIG = {
  type: 'basic',
  iconUrl: 'icon-256.png',
  title: 'Send to Home Assistant',
};

/**
 * Escapes HTML to prevent XSS/code injection
 * @param {string} str - The string to escape
 * @returns {string} The escaped HTML string
 */
function escapeHTML(str) {
  if (typeof str !== 'string') {
    return String(str);
  }
  return str
    .replace(/&/g, '&amp;')
    .replace(/</g, '&lt;')
    .replace(/>/g, '&gt;')
    .replace(/"/g, '&quot;')
    .replace(/'/g, '&#39;');
}

/**
 * Creates a webhook URL from host, SSL setting, and webhook ID
 * @param {string} host - The Home Assistant host
 * @param {boolean} ssl - Whether to use HTTPS
 * @param {string} webhookId - The webhook ID
 * @returns {string} The complete webhook URL
 */
function createWebhookUrl(host, ssl, webhookId) {
  if (!host || !webhookId) {
    throw new Error('Host and webhook ID are required');
  }
  return `${ssl ? 'https' : 'http'}://${host}/api/webhook/${webhookId}`;
}

/**
 * Validates device name format
 * @param {string} deviceName - The device name to validate
 * @returns {boolean} True if valid, false otherwise
 */
function validateDeviceName(deviceName) {
  if (!deviceName) {
    return true; // Empty device name is allowed
  }
  return /^[\w\s-]{1,32}$/.test(deviceName);
}

/**
 * Validates user name format
 * @param {string} userName - The user name to validate
 * @returns {boolean} True if valid, false otherwise
 */
function validateUserName(userName) {
  if (!userName) {
    return true; // Empty user name is allowed
  }
  return userName.length <= 32;
}

/**
 * Simple version comparison function
 * @param {string} a - First version string
 * @param {string} b - Second version string
 * @returns {number} 1 if a > b, -1 if a < b, 0 if equal
 */
function compareVersions(a, b) {
  const pa = a.split('.').map(Number);
  const pb = b.split('.').map(Number);
  for (let i = 0; i < Math.max(pa.length, pb.length); i++) {
    const na = pa[i] || 0;
    const nb = pb[i] || 0;
    if (na > nb) {
      return 1;
    }
    if (na < nb) {
      return -1;
    }
  }
  return 0;
}

/**
 * Creates a notification with consistent configuration
 * @param {string} message - The notification message
 * @param {string} notificationId - Optional notification ID for updates
 * @returns {Promise} Chrome notification creation promise
 */
function createNotification(message, notificationId = null) {
  const config = {
    ...NOTIFICATION_CONFIG,
    message,
  };
  
  if (notificationId) {
    return chrome.notifications.create(notificationId, config);
  }
  return chrome.notifications.create(config);
}

/**
 * Updates an existing notification
 * @param {string} notificationId - The notification ID to update
 * @param {string} message - The new message
 * @returns {Promise} Chrome notification update promise
 */
function updateNotification(notificationId, message) {
  return chrome.notifications.update(notificationId, {
    ...NOTIFICATION_CONFIG,
    message,
  });
}

/**
 * Validates and sanitizes a favicon URL
 * Returns extension icon for problematic URLs that could cause issues
 * @param {string} faviconUrl - The favicon URL to validate
 * @returns {string} The validated favicon URL or extension icon fallback
 */
function validateFaviconUrl(faviconUrl) {
  // If no favicon provided, use extension icon
  if (!faviconUrl) {
    return chrome.runtime.getURL('icon-256.png');
  }
  
  try {
    const url = new URL(faviconUrl);
    
    // Check for problematic URLs that could cause CSP violations or other issues
    if (url.protocol === 'file:' || 
        url.hostname === '' || 
        url.hostname === 'localhost' ||
        url.hostname.endsWith('.local') ||
        url.href.includes('404') ||
        url.href.includes('nonexistent')) {
      // These could cause issues, use extension icon instead
      return chrome.runtime.getURL('icon-256.png');
    }
    
    // URL is valid, return as-is
    return faviconUrl;
  } catch (error) {
    // Invalid URL, fallback to extension icon
    return chrome.runtime.getURL('icon-256.png');
  }
}

/**
 * Gets the favicon URL with prioritization for mobile-compatible formats
 * @returns {string} The favicon URL or empty string if not found
 */
function getFavicon() {
  const links = document.getElementsByTagName('link');
  
  // Define format priorities for Android compatibility (lower number = higher priority)
  const formatPriority = {
    'png': 1,   // PNG is best supported format for Android notifications
    'jpg': 2,   // JPEG is well supported 
    'jpeg': 2,  // JPEG alternate extension
    'webp': 3,  // WEBP is modern and well supported
    'ico': 4,   // ICO is widely supported but often smaller
    'svg': 10,  // SVG not supported by Android companion app notifications
  };
  
  // Store candidates with their priority scores
  const candidates = [];
  
  for (let i = 0; i < links.length; i++) {
    const rel = links[i].rel;
    const href = links[i].href;
    
    // Look for favicon-specific rel attributes (exclude apple-touch-icon and other device-specific icons)
    if (rel && rel.toLowerCase().includes('icon') && href && !rel.toLowerCase().includes('apple')) {
      // Skip file:// URLs as they're blocked by CSP
      if (href.startsWith('file://')) {
        continue;
      }
      // Extract format from URL or type attribute
      let format = '';
      const typeAttr = links[i].type;
      if (typeAttr) {
        const match = typeAttr.match(/image\/([a-zA-Z0-9-]+)/);
        if (match) {
          format = match[1].toLowerCase();
        }
      } else {
        // Try to extract format from URL extension
        const urlMatch = href.match(/\.(\w+)(\?.*)?$/);
        if (urlMatch) {
          format = urlMatch[1].toLowerCase();
        }
      }
      
      // Normalize x-icon to ico
      if (format === 'x-icon') {
        format = 'ico';
      }
      
      // Get size information
      let size = 0;
      if (links[i].sizes && links[i].sizes.value) {
        const sizes = links[i].sizes.value.split(' ');
        for (const s of sizes) {
          if (s === 'any') {continue;} // Skip 'any' size
          const parts = s.split('x');
          if (parts.length === 2) {
            const n = parseInt(parts[0], 10);
            if (n > size) {
              size = n;
            }
          }
        }
      }
      
      // If no sizes, guess 16
      if (!size) {
        size = 16;
      }
      
      // Calculate priority score (lower is better)
      // Format has more weight than size to prioritize mobile-compatible formats
      const formatScore = formatPriority[format] || 10; // Unknown formats get low priority
      const sizeScore = Math.max(0, 100 - size / 10); // Size has less impact on final score
      const totalScore = formatScore * 1000 + sizeScore;
      
      candidates.push({
        href,
        format,
        size,
        score: totalScore,
      });
    }
  }
  
  // Sort candidates by score (lower is better) and return the best one
  if (candidates.length > 0) {
    candidates.sort((a, b) => a.score - b.score);
    return candidates[0].href;
  }
  
  // Fallback for non-file:// URLs
  if (location.origin && !location.protocol.startsWith('file')) {
    return location.origin + '/favicon.ico';
  }
  
  // For file:// URLs or if nothing found, use extension icon fallback
  return chrome.runtime.getURL('icon-256.png');
}

/**
 * Validates a favicon URL by attempting to fetch it
 * @param {string} faviconUrl - The favicon URL to validate
 * @param {number} timeout - Timeout in milliseconds (default: 3000)
 * @returns {Promise<string>} The validated URL or fallback to extension icon
 */
async function validateFaviconUrl(faviconUrl, timeout = 3000) {
  // Return extension icon for empty or invalid URLs
  if (!faviconUrl) {
    return chrome.runtime.getURL('icon-256.png');
  }

  // Basic URL validation
  try {
    const url = new URL(faviconUrl);
    
    // Skip problematic protocols
    if (url.protocol === 'file:' || 
        url.protocol === 'chrome:' || 
        url.protocol === 'chrome-extension:' ||
        url.protocol === 'edge:' ||
        url.protocol === 'about:') {
      return chrome.runtime.getURL('icon-256.png');
    }

    // Skip localhost and .local domains as they may not be accessible from Home Assistant
    if (url.hostname === '' || 
        url.hostname === 'localhost' ||
        url.hostname.endsWith('.local')) {
      return chrome.runtime.getURL('icon-256.png');
    }
  } catch (error) {
    // Invalid URL format
    return chrome.runtime.getURL('icon-256.png');
  }

  // Attempt to fetch the favicon with timeout
  try {
    const controller = new AbortController();
    const timeoutId = setTimeout(() => controller.abort(), timeout);

    const response = await fetch(faviconUrl, {
      method: 'HEAD', // Use HEAD to avoid downloading the entire image
      signal: controller.signal,
      cache: 'force-cache', // Use cache if available
    });

    clearTimeout(timeoutId);

    // Check if the response is successful and is an image
    if (response.ok) {
      const contentType = response.headers.get('content-type');
      if (contentType && contentType.startsWith('image/')) {
        return faviconUrl;
      }
    }

    // If not successful or not an image, fall back to extension icon
    return chrome.runtime.getURL('icon-256.png');

  } catch (error) {
    // Network error, timeout, or other fetch failure - fall back to extension icon
    return chrome.runtime.getURL('icon-256.png');
  }
}

/**
 * Gets selected text from the page
 * @returns {string} The selected text or empty string
 */
function getSelectedText() {
  if (window.getSelection) {
    return window.getSelection().toString();
  }
  return '';
}

/**
 * Creates page information object for sending to webhook
 * @param {object} options - Additional options (user, device, etc.)
 * @returns {object} Page information object
 */
function createPageInfo(options = {}) {
  return {
    title: document.title,
    url: window.location.href,
    favicon: getFavicon(),
    selected: getSelectedText(),
    timestamp: new Date().toISOString(),
    user_agent: navigator.userAgent,
    ...options,
  };
}

/**
 * Formats a timestamp for display
 * @param {string} timestamp - ISO timestamp string
 * @returns {string} Formatted timestamp
 */
function formatTimestamp(timestamp) {
  return timestamp.replace('T', ' ').replace('Z', '');
}

/**
 * Determines if the current tab is a restricted page
 * @param {string} url - The tab URL
 * @returns {boolean} True if restricted, false otherwise
 */
function isRestrictedPage(url) {
  if (!url) {
    return true;
  }
  return url.startsWith('chrome://') ||
         url.startsWith('edge://') ||
         url.startsWith('extension://') ||
         url.startsWith('moz-extension://') ||
         url.startsWith('chrome-extension://') ||
         url.startsWith('about:');
}
/**
 * Debounce function to limit function calls
 * @param {Function} func - Function to debounce
 * @param {number} wait - Wait time in milliseconds
 * @returns {Function} Debounced function
 */
function debounce(func, wait) {
  let timeout;
  return function executedFunction(...args) {
    const later = () => {
      clearTimeout(timeout);
      func(...args);
    };
    clearTimeout(timeout);
    timeout = setTimeout(later, wait);
  };
}

/**
 * Gets configuration from storage with defaults
 * @returns {Promise<object>} Configuration object
 */
function getStorageConfig() {
  return new Promise((resolve) => {
    chrome.storage.sync.get(['haHost', 'ssl', 'webhookId', 'userName', 'deviceName'], (result) => {
      resolve({
        haHost: result.haHost,
        ssl: typeof result.ssl === 'boolean' ? result.ssl : true,
        webhookId: result.webhookId,
        userName: result.userName,
        deviceName: result.deviceName,
      });
    });
  });
}

/**
 * Sends data to webhook with proper error handling
 * @param {string} webhookUrl - The webhook URL
 * @param {object} data - Data to send
 * @returns {Promise<Response>}
 */
async function sendToWebhook(webhookUrl, data) {
  const response = await fetch(webhookUrl, {
    method: 'POST',
    headers: { 'Content-Type': 'application/json' },
    body: JSON.stringify(data),
  });

  if (!response.ok) {
    throw new Error(`HTTP ${response.status}: ${response.statusText}`);
  }

  return response;
}

/**
 * Unified function to send page information to Home Assistant
 * Handles both context menu and direct sending scenarios
 * @param {object} options - Configuration options
 * @param {object} options.tab - Tab information
 * @param {object} [options.contextInfo] - Context menu info (for right-click)
 * @param {Function} [options.onProgress] - Progress callback (message) => void
 * @param {Function} [options.onSuccess] - Success callback (data) => void
 * @param {Function} [options.onError] - Error callback (error) => void
 * @param {boolean} [options.showNotifications=true] - Whether to show browser notifications
 * @param {string} [options.notificationId='send-to-ha-status'] - Notification ID
 * @returns {Promise<object>} Result object with status and data
 */
async function sendToHomeAssistant(options) {
  const {
    tab,
    contextInfo,
    onProgress,
    onSuccess,
    onError,
    showNotifications = true,
    notificationId = 'send-to-ha-status',
  } = options;

  // Validate inputs
  if (!tab || !tab.id) {
    const error = new Error('Invalid tab information');
    if (onError) {onError(error);}
    return { status: 'error', error: error.message };
  }

  if (isRestrictedPage(tab.url)) {
    const error = new Error('This extension cannot send data from browser internal pages (settings, extensions, etc.). Please navigate to a regular website and try again.');
    if (onError) {onError(error);}
    if (showNotifications) {
      createNotification(error.message, notificationId, 'icon-256.png');
    }
    return { status: 'error', error: error.message };
  }

  try {
    // Get configuration
    const config = await getStorageConfig();

    if (!config.haHost || !config.webhookId) {
      const errorMessage = 'Please set your Home Assistant hostname and webhook ID in the extension options.';
      chrome.runtime.openOptionsPage();
      if (showNotifications) {
        createNotification(errorMessage, notificationId, 'icon-256.png');
      }
      if (onError) {onError(new Error(errorMessage));}
      return { status: 'error', error: 'No webhook host or ID set.' };
    }

    // Create webhook URL
    const webhookUrl = createWebhookUrl(config.haHost, config.ssl, config.webhookId);

    // Show progress
    if (onProgress) {onProgress('Sending to Home Assistant...');}
    if (showNotifications) {
      createNotification('Sending to Home Assistant...', notificationId, 'icon-256.png');
    }

    let pageInfo;

    if (contextInfo) {
      // Context menu scenario - manually build payload
      // Validate favicon URL by attempting to fetch it
      const validatedFavicon = await validateFaviconUrl(tab.favIconUrl);
      
      pageInfo = {
        title: tab.title,
        url: contextInfo.linkUrl || contextInfo.pageUrl || tab.url,
<<<<<<< HEAD
        favicon: validatedFavicon,
=======
        favicon: validateFaviconUrl(tab.favIconUrl),
>>>>>>> 64746fac
        selected: contextInfo.selectionText || '',
        timestamp: new Date().toISOString(),
        user_agent: navigator.userAgent,
      };
    } else {
      // Direct send scenario - get page info via scripting
      const results = await chrome.scripting.executeScript({
        target: { tabId: tab.id },
        func: createPageInfo,
      });

      if (!results || !results[0] || !results[0].result) {
        throw new Error('Could not get page info.');
      }

      pageInfo = results[0].result;
      
      // Validate favicon URL
      pageInfo.favicon = validateFaviconUrl(pageInfo.favicon);
    }

    // Add user and device information
    if (config.userName) {
      pageInfo.user = config.userName;
    }
    if (config.deviceName) {
      pageInfo.device = config.deviceName;
    }

    // Send to webhook
    await sendToWebhook(webhookUrl, pageInfo);

    // Success handling
    const successMessage = 'Sent to Home Assistant!';
    if (onProgress) {onProgress(successMessage);}
    if (showNotifications) {
      updateNotification(notificationId, successMessage, 'icon-256.png');
    }
    if (onSuccess) {onSuccess(pageInfo);}

    return { status: 'sent', data: pageInfo };

  } catch (error) {
    console.error('Send to Home Assistant failed:', error);
    
    const errorMessage = `Error: ${escapeHTML(error.message)}`;
    if (onProgress) {onProgress(errorMessage);}
    if (showNotifications) {
      updateNotification(notificationId, errorMessage, 'icon-256.png');
    }
    if (onError) {onError(error);}

    return { status: 'error', error: error.message };
  }
}

// Export functions for use in other modules
// Note: In manifest v3, we'll need to use different export patterns
// This is designed to work with the current script loading approach
if (typeof window !== 'undefined') {
  // Browser environment - attach to window
  window.ExtensionUtils = {
    EXTENSION_CONFIG,
    NOTIFICATION_CONFIG,
    escapeHTML,
    createWebhookUrl,
    validateDeviceName,
    validateUserName,
    compareVersions,
    createNotification,
    updateNotification,
    validateFaviconUrl,
    getFavicon,
    validateFaviconUrl,
    getSelectedText,
    createPageInfo,
    formatTimestamp,
    isRestrictedPage,
    debounce,
    getStorageConfig,
    sendToWebhook,
    sendToHomeAssistant,
  };
} else if (typeof self !== 'undefined') {
  // Service worker environment - attach to self
  self.ExtensionUtils = {
    EXTENSION_CONFIG,
    NOTIFICATION_CONFIG,
    escapeHTML,
    createWebhookUrl,
    validateDeviceName,
    validateUserName,
    compareVersions,
    createNotification,
    updateNotification,
    validateFaviconUrl,
    getFavicon,
    validateFaviconUrl,
    getSelectedText,
    createPageInfo,
    formatTimestamp,
    isRestrictedPage,
    debounce,
    getStorageConfig,
    sendToWebhook,
    sendToHomeAssistant,
  };
}<|MERGE_RESOLUTION|>--- conflicted
+++ resolved
@@ -519,11 +519,7 @@
       pageInfo = {
         title: tab.title,
         url: contextInfo.linkUrl || contextInfo.pageUrl || tab.url,
-<<<<<<< HEAD
         favicon: validatedFavicon,
-=======
-        favicon: validateFaviconUrl(tab.favIconUrl),
->>>>>>> 64746fac
         selected: contextInfo.selectionText || '',
         timestamp: new Date().toISOString(),
         user_agent: navigator.userAgent,
